--- conflicted
+++ resolved
@@ -39,10 +39,7 @@
 		for i := range CoverTab {
 			CoverTab[i] = 0
 		}
-<<<<<<< HEAD
-=======
 		atomic.StoreUint32(&sonarPos, 0)
->>>>>>> 3907baa5
 		t0 := time.Now()
 		res := f(input[:n])
 		ns := time.Since(t0)
